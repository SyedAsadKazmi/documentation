--- conflicted
+++ resolved
@@ -14,32 +14,18 @@
 </article>
 
 <style is:inline>
-<<<<<<< HEAD
-  /* Required for floating content i.e. copy-code-button-wrapper */
-  article {
-    position: relative;
-  }
-
-  article :is(h1, h2, h3, h4, h5, h6) > a {
-=======
   article :is(h1, h2, h3, h4) > a {
->>>>>>> b2bd166e
     display: inline-block;
     color: inherit;
     width: 100%;
   }
 
-<<<<<<< HEAD
-  article h1#overview {
-    display: none;
-=======
   article astro-slot > :first-child {
     margin-top: 0;
   }
 
   article table {
     margin-top: var(--space-2x);
->>>>>>> b2bd166e
   }
 
   /* Using padding instead of margin so intersection observers work without spaces */
@@ -47,22 +33,11 @@
     padding-top: var(--space-5x);
   }
 
-<<<<<<< HEAD
-  article :is(*) {
-=======
   article * {
->>>>>>> b2bd166e
     max-width: 100%;
     margin-bottom: 0;
   }
 
-<<<<<<< HEAD
-  article :is(p, a) {
-    word-break: break-word;
-  }
-
-  article section > :is(label) {
-=======
   article :is(h1, h2, h3, h4, h5, h6, p, li) {
     word-break: break-word;
   }
@@ -76,7 +51,6 @@
   }
 
   article label {
->>>>>>> b2bd166e
     display: flex;
     align-items: center;
     gap: var(--space-2x);

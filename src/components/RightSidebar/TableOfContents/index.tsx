--- conflicted
+++ resolved
@@ -70,11 +70,7 @@
       if (!heading.id) return
       headingList.push({
         depth: Number(heading.nodeName.charAt(1)),
-<<<<<<< HEAD
-        text: heading.textContent as string,
-=======
         text: heading.textContent,
->>>>>>> 33dd96a3
         slug: heading.id,
       })
     })

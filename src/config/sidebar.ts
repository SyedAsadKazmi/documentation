--- conflicted
+++ resolved
@@ -153,23 +153,6 @@
         {
           title: "Starter Kits and Frameworks",
           url: "resources/create-a-chainlinked-project?parent=dataFeeds",
-<<<<<<< HEAD
-=======
-          children: [
-            {
-              title: "Chainlink Hardhat Starter Kit",
-              url: "quickstarts/chainlink-hardhat-starter-kit?parent=dataFeeds",
-            },
-            {
-              title: "Dev3 Chainlink SDK",
-              url: "quickstarts/dev3-chainlink-sdk?parent=dataFeeds",
-            },
-          ],
-        },
-        {
-          title: "Using the Hardhat Chainlink Plugin",
-          url: "quickstarts/hardhat-plugin?parent=dataFeeds",
->>>>>>> 3cbbf55d
         },
         {
           title: "Bridges and Associated Risks",
@@ -241,25 +224,6 @@
           title: "Create a Vault Harvester",
           url: "chainlink-automation/tutorials/vault-harvester",
         },
-<<<<<<< HEAD
-=======
-        {
-          title: "Automate Contract Balance Top-up",
-          url: "quickstarts/eth-balance-monitor",
-        },
-        {
-          title: "Automate Top-Up for VRF Subscriptions",
-          url: "quickstarts/vrf-subscription-monitor",
-        },
-        {
-          title: "Data Feed Circuit Breaker",
-          url: "quickstarts/circuit-breaker",
-        },
-        {
-          title: "Giveaway Manager",
-          url: "quickstarts/giveaway",
-        },
->>>>>>> 3cbbf55d
       ],
     },
     {
@@ -328,23 +292,6 @@
         {
           title: "Starter Kits and Frameworks",
           url: "resources/create-a-chainlinked-project?parent=automation",
-<<<<<<< HEAD
-=======
-          children: [
-            {
-              title: "Chainlink Hardhat Starter Kit",
-              url: "quickstarts/chainlink-hardhat-starter-kit?parent=automation",
-            },
-            {
-              title: "Dev3 Chainlink SDK",
-              url: "quickstarts/dev3-chainlink-sdk?parent=automation",
-            },
-          ],
-        },
-        {
-          title: "Using the Hardhat Chainlink Plugin",
-          url: "quickstarts/hardhat-plugin?parent=automation",
->>>>>>> 3cbbf55d
         },
         {
           title: "Bridges and Associated Risks",
@@ -537,19 +484,6 @@
         {
           title: "Starter Kits and Frameworks",
           url: "resources/create-a-chainlinked-project?parent=chainlinkFunctions",
-<<<<<<< HEAD
-=======
-          children: [
-            {
-              title: "Chainlink Hardhat Starter Kit",
-              url: "quickstarts/chainlink-hardhat-starter-kit?parent=chainlinkFunctions",
-            },
-            {
-              title: "Dev3 Chainlink SDK",
-              url: "quickstarts/dev3-chainlink-sdk?parent=chainlinkFunctions",
-            },
-          ],
->>>>>>> 3cbbf55d
         },
         {
           title: "Bridges and Associated Risks",
@@ -700,23 +634,6 @@
         {
           title: "Starter Kits and Frameworks",
           url: "resources/create-a-chainlinked-project?parent=vrf",
-<<<<<<< HEAD
-=======
-          children: [
-            {
-              title: "Chainlink Hardhat Starter Kit",
-              url: "quickstarts/chainlink-hardhat-starter-kit?parent=vrf",
-            },
-            {
-              title: "Dev3 Chainlink SDK",
-              url: "quickstarts/dev3-chainlink-sdk?parent=vrf",
-            },
-          ],
-        },
-        {
-          title: "Using the Hardhat Chainlink Plugin",
-          url: "quickstarts/hardhat-plugin?parent=vrf",
->>>>>>> 3cbbf55d
         },
         {
           title: "Bridges and Associated Risks",
@@ -877,19 +794,6 @@
         {
           title: "Starter Kits and Frameworks",
           url: "resources/create-a-chainlinked-project?parent=ccip",
-<<<<<<< HEAD
-=======
-          children: [
-            {
-              title: "Chainlink Hardhat Starter Kit",
-              url: "quickstarts/chainlink-hardhat-starter-kit?parent=ccip",
-            },
-            {
-              title: "Dev3 Chainlink SDK",
-              url: "quickstarts/dev3-chainlink-sdk?parent=ccip",
-            },
-          ],
->>>>>>> 3cbbf55d
         },
         {
           title: "Bridges and Associated Risks",
@@ -1191,23 +1095,6 @@
         {
           title: "Starter Kits and Frameworks",
           url: "resources/create-a-chainlinked-project",
-<<<<<<< HEAD
-=======
-          children: [
-            {
-              title: "Chainlink Hardhat Starter Kit",
-              url: "quickstarts/chainlink-hardhat-starter-kit",
-            },
-            {
-              title: "Dev3 Chainlink SDK",
-              url: "quickstarts/dev3-chainlink-sdk",
-            },
-          ],
-        },
-        {
-          title: "Using the Hardhat Chainlink Plugin",
-          url: "quickstarts/hardhat-plugin",
->>>>>>> 3cbbf55d
         },
         {
           title: "Bridges and Associated Risks",
